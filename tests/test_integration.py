import webtest
from pywb.pywb_init import pywb_config
from pywb.wbapp import create_wb_app
from pywb.cdx.cdxobject import CDXObject
from pywb.cdx.perms import AllowAllPerms

class TestWb:
    TEST_CONFIG = 'test_config.yaml'

    def setup(self):
        #self.app = pywb.wbapp.create_wb_app(pywb.pywb_init.pywb_config())
        # save it in self - useful for debugging
        self.router = pywb_config(self.TEST_CONFIG)
        self.app = create_wb_app(self.router)
        self.testapp = webtest.TestApp(self.app)

    def _assert_basic_html(self, resp):
        assert resp.status_int == 200
        assert resp.content_type == 'text/html'
        assert resp.content_length > 0

    def _assert_basic_text(self, resp):
        assert resp.status_int == 200
        assert resp.content_type == 'text/plain'
        assert resp.content_length > 0

    def test_home(self):
        resp = self.testapp.get('/')
        self._assert_basic_html(resp)
        assert '/pywb' in resp.body

    def test_pywb_root(self):
        resp = self.testapp.get('/pywb/')
        self._assert_basic_html(resp)
        assert 'Search' in resp.body

    def test_calendar_query(self):
        resp = self.testapp.get('/pywb/*/iana.org')
        self._assert_basic_html(resp)
        # 3 Captures + header
        assert len(resp.html.find_all('tr')) == 4

    def test_calendar_query_filtered(self):
        # unfiltered collection
        resp = self.testapp.get('/pywb/*/http://www.iana.org/_css/2013.1/screen.css')
        self._assert_basic_html(resp)
        # 17 Captures + header
        assert len(resp.html.find_all('tr')) == 18

        # filtered collection
        resp = self.testapp.get('/pywb-filt/*/http://www.iana.org/_css/2013.1/screen.css')
        self._assert_basic_html(resp)
        # 1 Capture (filtered) + header
        assert len(resp.html.find_all('tr')) == 2

    def test_calendar_query_fuzzy_match(self):
        # fuzzy match removing _= according to standard rules.yaml
        resp = self.testapp.get('/pywb/*/http://www.iana.org/_css/2013.1/screen.css?_=3141592653')
        self._assert_basic_html(resp)
        # 17 Captures + header
        assert len(resp.html.find_all('tr')) == 18

    def test_cdx_query(self):
        resp = self.testapp.get('/pywb/cdx_/*/http://www.iana.org/')
        self._assert_basic_text(resp)

        assert '20140127171238 http://www.iana.org/ warc/revisit - OSSAPWJ23L56IYVRW3GFEAR4MCJMGPTB' in resp
        # check for 3 cdx lines (strip final newline)
        actual_len = len(str(resp.body).rstrip().split('\n'))
        assert actual_len == 3, actual_len


    def test_replay_1(self):
        resp = self.testapp.get('/pywb/20140127171238/http://www.iana.org/')
        self._assert_basic_html(resp)

        assert 'Mon, Jan 27 2014 17:12:38' in resp.body
        assert 'wb.js' in resp.body
        assert '/pywb/20140127171238/http://www.iana.org/time-zones"' in resp.body

    def test_replay_identity_1(self):
        resp = self.testapp.get('/pywb/20140127171251id_/http://example.com')
        #resp = self.testapp.get('/pywb/20140126200654id_/http://www.iana.org/_img/2013.1/rir-map.svg')
        #resp = self.testapp.get('/pywb/20140127171239id_/http://www.iana.org/_css/2013.1/screen.css')
        #self._assert_basic_html(resp)

        # no wb header insertion
        assert 'wb.js' not in resp.body

        # original unrewritten url present
        assert '"http://www.iana.org/domains/example"' in resp.body

    def test_replay_content_length_1(self):
        # test larger file, rewritten file (svg!)
        resp = self.testapp.get('/pywb/20140126200654/http://www.iana.org/_img/2013.1/rir-map.svg')
        assert resp.headers['Content-Length'] == str(len(resp.body))


    def test_redirect_1(self):
        resp = self.testapp.get('/pywb/20140127171237/http://www.iana.org/')
        assert resp.status_int == 302

        assert resp.headers['Location'].endswith('/pywb/20140127171238/http://iana.org')


    def test_redirect_replay_2(self):
        resp = self.testapp.get('/pywb/http://example.com/')
        assert resp.status_int == 302

        assert resp.headers['Location'].endswith('/20140127171251/http://example.com')
        resp = resp.follow()

        #check resp
        self._assert_basic_html(resp)
        assert 'Mon, Jan 27 2014 17:12:51' in resp.body
        assert '/pywb/20140127171251/http://www.iana.org/domains/example' in resp.body

    def test_redirect_relative_3(self):
        # first two requests should result in same redirect
        target = 'http://localhost:8080/pywb/2014/http://iana.org/_css/2013.1/screen.css'

        # without timestamp
        resp = self.testapp.get('/_css/2013.1/screen.css', headers = [('Referer', 'http://localhost:8080/pywb/2014/http://iana.org/')])
        assert resp.status_int == 302
        assert resp.headers['Location'] == target, resp.headers['Location']

        # with timestamp
        resp = self.testapp.get('/2014/_css/2013.1/screen.css', headers = [('Referer', 'http://localhost:8080/pywb/2014/http://iana.org/')])
        assert resp.status_int == 302
        assert resp.headers['Location'] == target, resp.headers['Location']


        resp = resp.follow()
        assert resp.status_int == 302
        assert resp.headers['Location'].endswith('/pywb/20140127171239/http://www.iana.org/_css/2013.1/screen.css')

        resp = resp.follow()
        assert resp.status_int == 200
        assert resp.content_type == 'text/css'


    def test_referrer_self_redirect(self):
        uri = '/pywb/20140127171239/http://www.iana.org/_css/2013.1/screen.css'
        host = 'somehost:8082'
        referrer = 'http://' + host + uri

        # capture is normally a 200
        resp = self.testapp.get(uri)
        assert resp.status_int == 200

        # redirect causes skip of this capture, redirect to next
        resp = self.testapp.get(uri, headers = [('Referer', referrer), ('Host', host)], status = 302)
        assert resp.status_int == 302


    def test_excluded_content(self):
        resp = self.testapp.get('/pywb/http://www.iana.org/_img/bookmark_icon.ico', status = 403)
        assert resp.status_int == 403
        assert 'Excluded' in resp.body


    def test_static_content(self):
        resp = self.testapp.get('/static/test/route/wb.css')
        assert resp.status_int == 200
        assert resp.content_type == 'text/css'
        assert resp.content_length > 0


    # 'Simulating' proxy by settings REQUEST_URI explicitly to http:// url and no SCRIPT_NAME
    # would be nice to be able to test proxy more
    def test_proxy_replay(self):
        resp = self.testapp.get('/x-ignore-this-x', extra_environ = dict(REQUEST_URI = 'http://www.iana.org/domains/idn-tables', SCRIPT_NAME = ''))
        self._assert_basic_html(resp)

        assert 'Sun, Jan 26 2014 20:11:27' in resp.body
        assert 'wb.js' in resp.body

    def test_proxy_pac(self):
        resp = self.testapp.get('/proxy.pac', extra_environ = dict(SERVER_NAME='pywb-proxy', SERVER_PORT='8080'))
        assert resp.content_type == 'application/x-ns-proxy-autoconfig'
        assert '"PROXY pywb-proxy:8080"' in resp.body
        assert '"localhost"' in resp.body

    def test_cdx_server_filters(self):
        resp = self.testapp.get('/pywb-cdx?url=http://www.iana.org/_css/2013.1/screen.css&filter=mimetype:warc/revisit&filter=filename:dupes.warc.gz')
        self._assert_basic_text(resp)
        actual_len = len(resp.body.rstrip().split('\n'))
        assert actual_len == 1, actual_len

    def test_cdx_server_advanced(self):
        # combine collapsing, reversing and revisit resolving
        resp = self.testapp.get('/pywb-cdx?url=http://www.iana.org/_css/2013.1/print.css&collapseTime=11&resolveRevisits=true&reverse=true')

        # convert back to CDXObject
        cdxs = map(CDXObject, resp.body.rstrip().split('\n'))
        assert len(cdxs) == 3, len(cdxs)

        # verify timestamps
        timestamps = map(lambda cdx: cdx['timestamp'], cdxs)
        assert timestamps == ['20140127171239', '20140126201054', '20140126200625']

        # verify orig filenames (2 revisits, one non)
        origfilenames = map(lambda cdx: cdx['orig.filename'], cdxs)
        assert origfilenames == ['iana.warc.gz', 'iana.warc.gz', '-']


    def test_error(self):
        resp = self.testapp.get('/pywb/?abc', status = 400)
        assert resp.status_int == 400
<<<<<<< HEAD
        assert 'Invalid Url: http://?abc' in resp.body
=======
        assert 'Invalid Url: http://?abc' in resp.body

#=================================================================
# Reporter callback for replay view
class PrintReporter:
    def __call__(self, wbrequest, cdx, response):
        print wbrequest
        print cdx

#=================================================================
class TestExclusionPerms(AllowAllPerms):
    """
    Sample Perm Checker with hard-coded exclusion
    """
    def allow_url_lookup(self, urlkey, url):
        """
        Return true/false if url or urlkey (canonicalized url)
        should be allowed
        """
        if urlkey == 'org,iana)/_img/bookmark_icon.ico':
            return False

        return super(TestExclusionPerms, self).allow_url_lookup(urlkey, url)
>>>>>>> 304a33aa
<|MERGE_RESOLUTION|>--- conflicted
+++ resolved
@@ -207,30 +207,4 @@
     def test_error(self):
         resp = self.testapp.get('/pywb/?abc', status = 400)
         assert resp.status_int == 400
-<<<<<<< HEAD
-        assert 'Invalid Url: http://?abc' in resp.body
-=======
-        assert 'Invalid Url: http://?abc' in resp.body
-
-#=================================================================
-# Reporter callback for replay view
-class PrintReporter:
-    def __call__(self, wbrequest, cdx, response):
-        print wbrequest
-        print cdx
-
-#=================================================================
-class TestExclusionPerms(AllowAllPerms):
-    """
-    Sample Perm Checker with hard-coded exclusion
-    """
-    def allow_url_lookup(self, urlkey, url):
-        """
-        Return true/false if url or urlkey (canonicalized url)
-        should be allowed
-        """
-        if urlkey == 'org,iana)/_img/bookmark_icon.ico':
-            return False
-
-        return super(TestExclusionPerms, self).allow_url_lookup(urlkey, url)
->>>>>>> 304a33aa
+        assert 'Invalid Url: http://?abc' in resp.body