#!/usr/bin/env python
# vim: set sw=4 et:

from setuptools import setup, find_packages
import glob

setup(
    name='pywb',
    version='0.2',
    url='https://github.com/ikreymer/pywb',
    author='Ilya Kreymer',
    author_email='ilya@archive.org',
    long_description=open('README.md').read(),
    license='GPL',
    packages=find_packages(),
    provides=[
        'pywb','pywb.utils','pywb.cdx','pywb.warc','pywb.rewrite'
        ],
    package_data={
<<<<<<< HEAD
        'pywb': ['ui/*', 'static/*', '*.yaml'],
=======
        'pywb': ['ui/*', 'static/*'],
        'pywb.cdx': ['*.yaml']
>>>>>>> 1f65eff8
        },
    data_files = [
        ('sample_archive/cdx/', glob.glob('sample_archive/cdx/*')),
        ('sample_archive/zipcdx/', glob.glob('sample_archive/zipcdx/*')),
        ('sample_archive/warcs/', glob.glob('sample_archive/warcs/*')),
<<<<<<< HEAD
        ('sample_archive/text_content/', glob.glob('sample_archive/text_content/*')),
=======
        ('sample_archive/text_content/', glob.glob('sample_archive/text_content/*'))],
>>>>>>> 1f65eff8
        ],
    install_requires=[
        'uwsgi',
        'rfc3987',
        'chardet',
        'redis',
        'jinja2',
        'surt',
        'pyyaml',
        'WebTest',
        'pytest',
<<<<<<< HEAD
        ],
    # tests_require=['WebTest', 'pytest'],
    zip_safe=False
    )
=======
        'werkzeug>=0.9.4',
        'setuptools==0.9.7',
        ],
    # tests_require=['WebTest', 'pytest'],
    zip_safe=False
    )
>>>>>>> 1f65eff8
<|MERGE_RESOLUTION|>--- conflicted
+++ resolved
@@ -17,22 +17,13 @@
         'pywb','pywb.utils','pywb.cdx','pywb.warc','pywb.rewrite'
         ],
     package_data={
-<<<<<<< HEAD
         'pywb': ['ui/*', 'static/*', '*.yaml'],
-=======
-        'pywb': ['ui/*', 'static/*'],
-        'pywb.cdx': ['*.yaml']
->>>>>>> 1f65eff8
         },
     data_files = [
         ('sample_archive/cdx/', glob.glob('sample_archive/cdx/*')),
         ('sample_archive/zipcdx/', glob.glob('sample_archive/zipcdx/*')),
         ('sample_archive/warcs/', glob.glob('sample_archive/warcs/*')),
-<<<<<<< HEAD
         ('sample_archive/text_content/', glob.glob('sample_archive/text_content/*')),
-=======
-        ('sample_archive/text_content/', glob.glob('sample_archive/text_content/*'))],
->>>>>>> 1f65eff8
         ],
     install_requires=[
         'uwsgi',
@@ -44,16 +35,9 @@
         'pyyaml',
         'WebTest',
         'pytest',
-<<<<<<< HEAD
+        'werkzeug>=0.9.4',
+        'setuptools',
         ],
     # tests_require=['WebTest', 'pytest'],
     zip_safe=False
-    )
-=======
-        'werkzeug>=0.9.4',
-        'setuptools==0.9.7',
-        ],
-    # tests_require=['WebTest', 'pytest'],
-    zip_safe=False
-    )
->>>>>>> 1f65eff8
+    )