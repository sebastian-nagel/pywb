#!/usr/bin/env python
# vim: set sw=4 et:

from setuptools import setup, find_packages
from setuptools.command.test import test as TestCommand
import glob


# Fix for TypeError: 'NoneType' object is not callable" error
# when running 'python setup.py test'
try:
    import multiprocessing
except ImportError:
    pass


long_description = open('README.rst').read()


class PyTest(TestCommand):
    def finalize_options(self):
        TestCommand.finalize_options(self)
        self.test_suite = True

    def run_tests(self):
        import pytest
        import sys
        import os
        os.environ.pop('PYWB_CONFIG_FILE', None)
        cmdline = ' --cov-config .coveragerc --cov pywb'
        cmdline += ' -v --doctest-module ./pywb/ tests/'
        errcode = pytest.main(cmdline)
        sys.exit(errcode)

setup(
    name='pywb',
<<<<<<< HEAD
    version='0.5.3',
=======
    version='0.6.0',
>>>>>>> a2d86fa4
    url='https://github.com/ikreymer/pywb',
    author='Ilya Kreymer',
    author_email='ikreymer@gmail.com',
    description='Python WayBack Machine for web archive replay',
    long_description=long_description,
    license='GPL',
    packages=find_packages(),
    provides=[
        'pywb',
        'pywb.utils',
        'pywb.cdx',
        'pywb.warc',
        'pywb.rewrite',
        'pywb.framework',
        'pywb.perms',
        'pywb.webapp',
        'pywb.apps'
        ],
    package_data={
        'pywb': ['ui/*', 'static/*', '*.yaml'],
        },
    data_files=[
        ('sample_archive/cdx/', glob.glob('sample_archive/cdx/*')),
        ('sample_archive/zipcdx/', glob.glob('sample_archive/zipcdx/*')),
        ('sample_archive/warcs/', glob.glob('sample_archive/warcs/*')),
        ('sample_archive/text_content/',
            glob.glob('sample_archive/text_content/*')),
        ],
    install_requires=[
        'chardet',
        'requests',
        'redis',
        'jinja2',
        'surt',
        'pyyaml',
        'pyopenssl',
       ],
    tests_require=[
        'pytest',
        'WebTest',
        'pytest-cov',
        'fakeredis',
        'mock',
       ],
    cmdclass={'test': PyTest},
    test_suite='',
    entry_points="""
        [console_scripts]
        wayback = pywb.apps.wayback:main
        cdx-server = pywb.apps.cdx_server:main
        cdx-indexer = pywb.warc.cdxindexer:main
        live-rewrite-server = pywb.apps.live_rewrite_server:main
        proxy-cert-auth = pywb.framework.certauth:main
        """,
    zip_safe=False,
    classifiers=[
        'Development Status :: 4 - Beta',
        'Environment :: Web Environment',
        'License :: OSI Approved :: GNU General Public License (GPL)',
        'License :: OSI Approved :: GNU General Public License v3 (GPLv3)',
        'Programming Language :: Python :: 2.6',
        'Programming Language :: Python :: 2.7',
        'Topic :: Internet :: Proxy Servers',
        'Topic :: Internet :: WWW/HTTP',
        'Topic :: Internet :: WWW/HTTP :: WSGI',
        'Topic :: Internet :: WWW/HTTP :: WSGI :: Application',
        'Topic :: Internet :: WWW/HTTP :: WSGI :: Middleware',
        'Topic :: Internet :: WWW/HTTP :: WSGI :: Server',
        'Topic :: Software Development :: Libraries :: Python Modules',
        'Topic :: System :: Archiving',
        'Topic :: System :: Archiving :: Backup',
        'Topic :: Utilities',
    ])<|MERGE_RESOLUTION|>--- conflicted
+++ resolved
@@ -34,11 +34,7 @@
 
 setup(
     name='pywb',
-<<<<<<< HEAD
-    version='0.5.3',
-=======
     version='0.6.0',
->>>>>>> a2d86fa4
     url='https://github.com/ikreymer/pywb',
     author='Ilya Kreymer',
     author_email='ikreymer@gmail.com',
