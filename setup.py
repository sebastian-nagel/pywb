--- conflicted
+++ resolved
@@ -4,25 +4,6 @@
 from setuptools import setup, find_packages
 import glob
 
-<<<<<<< HEAD
-setuptools.setup(name='pywb',
-        version='0.2',
-        url='https://github.com/ikreymer/pywb',
-        author='Ilya Kreymer',
-        author_email='ilya@archive.org',
-        long_description=open('README.md').read(),
-        license='GPL',
-        packages=['pywb','pywb.utils','pywb.cdx','pywb.warc','pywb.rewrite'],
-        provides=['pywb','pywb.utils','pywb.cdx','pywb.warc','pywb.rewrite'],
-        package_data={'pywb': ['ui/*', 'static/*', '*.yaml']},
-        data_files = [('sample_archive/cdx/', glob.glob('sample_archive/cdx/*')),
-                      ('sample_archive/zipcdx/', glob.glob('sample_archive/zipcdx/*')),
-                      ('sample_archive/warcs/', glob.glob('sample_archive/warcs/*')),
-                      ('sample_archive/text_content/', glob.glob('sample_archive/text_content/*'))],
-        install_requires=['uwsgi', 'rfc3987', 'chardet', 'redis', 'jinja2', 'surt', 'pyyaml', 'WebTest','pytest'],
-#        tests_require=['WebTest', 'pytest'],
-        zip_safe=False)
-=======
 setup(
     name='pywb',
     version='0.2',
@@ -36,12 +17,13 @@
         'pywb','pywb.utils','pywb.cdx','pywb.warc','pywb.rewrite'
         ],
     package_data={
-        'pywb': ['ui/*', 'static/*'],
-        'pywb.cdx': ['*.yaml']
+        'pywb': ['ui/*', 'static/*', '*.yaml'],
         },
     data_files = [
         ('sample_archive/cdx/', glob.glob('sample_archive/cdx/*')),
-        ('sample_archive/warcs/', glob.glob('sample_archive/warcs/*'))
+        ('sample_archive/zipcdx/', glob.glob('sample_archive/zipcdx/*')),
+        ('sample_archive/warcs/', glob.glob('sample_archive/warcs/*')),
+        ('sample_archive/text_content/', glob.glob('sample_archive/text_content/*')),
         ],
     install_requires=[
         'uwsgi',
@@ -56,5 +38,4 @@
         ],
     # tests_require=['WebTest', 'pytest'],
     zip_safe=False
-    )
->>>>>>> d0229b6b
+    )