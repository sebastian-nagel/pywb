from pywb.warcserver.utils import StreamIter, BUFF_SIZE
from pywb.warcserver.utils import ParamFormatter, res_template
from pywb.warcserver.inputrequest import DirectWSGIInputRequest

from warcio.recordloader import ArcWarcRecordLoader

from pywb.recorder.filters import SkipRangeRequestFilter, CollectionFilter

from six.moves.urllib.parse import parse_qsl
import six

import json
import tempfile

import requests

import traceback

import gevent.queue
import gevent


#==============================================================================
class RecorderApp(object):
    def __init__(self, upstream_host, writer, skip_filters=None, **kwargs):
        self.upstream_host = upstream_host

        self.writer = writer

        self.rec_source_name = kwargs.get('name', 'recorder')

        self.create_buff_func = kwargs.get('create_buff_func',
                                           self.default_create_buffer)

        self.write_queue = gevent.queue.Queue()
        gevent.spawn(self._write_loop)

        if not skip_filters:
            skip_filters = self.create_default_filters(kwargs)

        self.skip_filters = skip_filters

    @staticmethod
    def create_default_filters(kwargs):
        skip_filters = [SkipRangeRequestFilter()]

        accept_colls = kwargs.get('accept_colls')
        if accept_colls:
            skip_filters.append(CollectionFilter(accept_colls))

        return skip_filters

    @staticmethod
    def default_create_buffer(params, name):
        return tempfile.SpooledTemporaryFile(max_size=512*1024)

    def _write_loop(self):
        while True:
            try:
                self._write_one()
            except:
                traceback.print_exc()

    def _write_one(self):
        req_pay = None
        resp_pay = None
        try:
            result = self.write_queue.get()

            req_head, req_pay, resp_head, resp_pay, params = result

            resp_length = resp_pay.tell()
            resp_pay.seek(0)
            resp = ArcWarcRecordLoader().parse_record_stream(resp_pay)

            if resp.rec_type == 'response':
                uri = resp.rec_headers.get_header('WARC-Target-Uri')
                req_length = req_pay.tell()
                req_pay.seek(0)
                req = self.writer.create_warc_record(uri=uri,
                                                     record_type='request',
                                                     payload=req_pay,
                                                     length=req_length,
                                                     warc_headers_dict=req_head)

                self.writer.write_request_response_pair(req, resp, params)

            else:
                self.writer.write_record(resp, params)


        finally:
            try:
                if req_pay:
                    req_pay.close()

                if resp_pay:
                    resp_pay.close()
            except Exception as e:
                traceback.print_exc()

    def send_error(self, exc, start_response):
        return self.send_message({'error': repr(exc)},
                                 '400 Bad Request',
                                 start_response)

    def send_message(self, msg, status, start_response):
        message = json.dumps(msg)
        headers = [('Content-Type', 'application/json; charset=utf-8'),
                   ('Content-Length', str(len(message)))]

        start_response(status, headers)
        return [message.encode('utf-8')]

    def _put_record(self, request_uri, input_buff, record_type,
                    headers, params, start_response):

        if record_type == 'stream':
            if self.writer.write_stream_to_file(params, input_buff):
                msg = {'success': 'true'}
            else:
                msg = {'error_message': 'upload_error'}

            return self.send_message(msg, '200 OK',
                                     start_response)

        req_stream = None
        try:
            req_stream = ReqWrapper(input_buff,
                                    headers,
                                    params,
                                    self.create_buff_func)

            while True:
                buff = req_stream.read()
                if not buff:
                    break

            content_type = headers.get('Content-Type')

            payload_length = req_stream.out.tell()
            req_stream.out.seek(0)

            record = self.writer.create_warc_record(uri=params['url'],
                                                    record_type=record_type,
                                                    payload=req_stream.out,
                                                    length=payload_length,
                                                    warc_content_type=content_type,
                                                    warc_headers_dict=req_stream.headers)

            self.writer.write_record(record, params)

            msg = {'success': 'true',
                   'WARC-Date': record.rec_headers.get_header('WARC-Date')}

        finally:
            if req_stream:
                req_stream.out.close()

        return self.send_message(msg,
                                 '200 OK',
                                 start_response)

    def _get_params(self, environ):
        params = dict(parse_qsl(environ.get('QUERY_STRING')))
        params['_formatter'] = ParamFormatter(params, name=self.rec_source_name)
        return params

    def __call__(self, environ, start_response):
        try:
            return self.handle_call(environ, start_response)
        except:
            import traceback
            traceback.print_exc()

    def handle_call(self, environ, start_response):
        input_req = DirectWSGIInputRequest(environ)

        params = self._get_params(environ)

        request_uri = input_req.get_full_request_uri()

        input_buff = input_req.get_req_body()

        headers = input_req.get_req_headers()

        method = input_req.get_req_method()

        path = environ['PATH_INFO']

        # write request body as metadata/resource
        put_record = params.get('put_record')
        if put_record and method in ('PUT', 'POST'):
            return self._put_record(request_uri,
                                    input_buff,
                                    put_record,
                                    headers,
                                    params,
                                    start_response)

        skipping = any(x.skip_request(path, headers) for x in self.skip_filters)

        if not skipping:
            req_stream = ReqWrapper(input_buff,
                                    headers,
                                    params,
                                    self.create_buff_func)
        else:
            req_stream = input_buff

        data = None
        if input_buff:
            data = req_stream

        try:
            res = requests.request(url=self.upstream_host + request_uri,
                                 method=method,
                                 data=data,
                                 headers=headers,
                                 allow_redirects=False,
                                 stream=True)
            res.raise_for_status()
        except Exception as e:
            if not skipping:
                req_stream.out.close()
            return self.send_error(e, start_response)

        if not skipping:
            skipping = any(x.skip_response(path,
                                           req_stream.headers,
                                           res.headers,
                                           params)
                            for x in self.skip_filters)


        if not skipping:
            resp_stream = RespWrapper(res.raw,
                                      res.headers,
                                      req_stream,
                                      params,
                                      self.write_queue,
<<<<<<< HEAD
                                      self.skip_filters,
=======
>>>>>>> eac5d189
                                      path,
                                      self.create_buff_func)

        else:
            resp_stream = res.raw

        resp_iter = StreamIter(resp_stream)

        start_response('200 OK', list(res.headers.items()))
        return resp_iter


#==============================================================================
class Wrapper(object):
    def __init__(self, stream, params, create_func):
        self.stream = stream
        self.params = params
        self.out = create_func(params, self.__class__.__name__)
        self.interrupted = False

    def read(self, *args, **kwargs):
        try:
            buff = self.stream.read(*args, **kwargs)
        except Exception as e:
            print('INTERRUPT READ')
            self.interrupted = True
            raise

        self.out.write(buff)
        return buff


#==============================================================================
class RespWrapper(Wrapper):
    def __init__(self, stream, headers, req,
<<<<<<< HEAD
                 params, queue, skip_filters, path, create_func):
=======
                 params, queue, path, create_func):
>>>>>>> eac5d189

        super(RespWrapper, self).__init__(stream, params, create_func)
        self.headers = headers
        self.req = req
        self.queue = queue
<<<<<<< HEAD
        self.skip_filters = skip_filters
=======
>>>>>>> eac5d189
        self.path = path

    def close(self):
        try:
            while True:
                if not self.read(BUFF_SIZE):
                    break

        except Exception as e:
            print(e)
            self.interrupted = True

        finally:
            try:
                self.stream.close()
            except Exception as e:
                traceback.print_exc()

            self._write_to_file()

    def _write_to_file(self):
        skipping = False
        try:
            if self.interrupted:
                skipping = True
<<<<<<< HEAD
            else:
                skipping = any(x.skip_response(self.path,
                                               self.req.headers,
                                               self.headers)
                                for x in self.skip_filters)
=======
>>>>>>> eac5d189

            if not skipping:
                entry = (self.req.headers, self.req.out,
                         self.headers, self.out, self.params)
                self.queue.put(entry)
        except:
            traceback.print_exc()
            skipping = True

        finally:
            try:
                if skipping:
                    self.out.close()
                    self.req.out.close()
            except:
                traceback.print_exc()

            self.req.close()
            self.req = None


#==============================================================================
class ReqWrapper(Wrapper):
    def __init__(self, stream, req_headers, params, create_func):
        super(ReqWrapper, self).__init__(stream, params, create_func)
        self.headers = {}

        for n in six.iterkeys(req_headers):
            if n.upper().startswith('WARC-'):
                self.headers[n] = req_headers[n]

    def close(self):
        # no need to close wsgi.input
        pass

<|MERGE_RESOLUTION|>--- conflicted
+++ resolved
@@ -239,10 +239,6 @@
                                       req_stream,
                                       params,
                                       self.write_queue,
-<<<<<<< HEAD
-                                      self.skip_filters,
-=======
->>>>>>> eac5d189
                                       path,
                                       self.create_buff_func)
 
@@ -278,20 +274,12 @@
 #==============================================================================
 class RespWrapper(Wrapper):
     def __init__(self, stream, headers, req,
-<<<<<<< HEAD
-                 params, queue, skip_filters, path, create_func):
-=======
                  params, queue, path, create_func):
->>>>>>> eac5d189
 
         super(RespWrapper, self).__init__(stream, params, create_func)
         self.headers = headers
         self.req = req
         self.queue = queue
-<<<<<<< HEAD
-        self.skip_filters = skip_filters
-=======
->>>>>>> eac5d189
         self.path = path
 
     def close(self):
@@ -317,14 +305,6 @@
         try:
             if self.interrupted:
                 skipping = True
-<<<<<<< HEAD
-            else:
-                skipping = any(x.skip_response(self.path,
-                                               self.req.headers,
-                                               self.headers)
-                                for x in self.skip_filters)
-=======
->>>>>>> eac5d189
 
             if not skipping:
                 entry = (self.req.headers, self.req.out,
