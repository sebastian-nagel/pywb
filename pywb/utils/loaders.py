"""
This module provides loaders for local file system and over http
local and remote access
"""

import os
import hmac
import requests

import six
from six.moves.urllib.request import pathname2url, url2pathname
from six.moves.urllib.parse import urljoin, unquote_plus, urlsplit

import time
import pkg_resources

from io import open, BytesIO

try:
    from boto import connect_s3
    s3_avail = True
except ImportError:  #pragma: no cover
    s3_avail = False


#=================================================================
def is_http(filename):
    return filename.startswith(('http://', 'https://'))


#=================================================================
def to_file_url(filename):
    """ Convert a filename to a file:// url
    """
    url = os.path.abspath(filename)
    url = urljoin('file:', pathname2url(url))
    return url


#=================================================================
def load_yaml_config(config_file):
    import yaml
    config = None
<<<<<<< HEAD
=======
    configdata = None
>>>>>>> b9013430
    try:
        configdata = BlockLoader().load(config_file)
        config = yaml.load(configdata)
    finally:
<<<<<<< HEAD
        configdata.close()
=======
        if configdata:
            configdata.close()
>>>>>>> b9013430

    return config


#=================================================================
def to_native_str(value, encoding='iso-8859-1', func=lambda x: x):
    if isinstance(value, str):
        return value

    if six.PY3 and isinstance(value, six.binary_type):  #pragma: no cover
        return func(value.decode(encoding))
    elif six.PY2 and isinstance(value, six.text_type):  #pragma: no cover
        return func(value.encode(encoding))


#=================================================================
def extract_post_query(method, mime, length, stream, buffered_stream=None):
    """
    Extract a url-encoded form POST from stream
    If not a application/x-www-form-urlencoded, or no missing
    content length, return None
    """
    if method.upper() != 'POST':
        return None

    if ((not mime or
         not mime.lower().startswith('application/x-www-form-urlencoded'))):
        return None

    try:
        length = int(length)
    except (ValueError, TypeError):
        return None

    if length <= 0:
        return None

    post_query = b''

    while length > 0:
        buff = stream.read(length)
        length -= len(buff)

        if not buff:
            break

        post_query += buff

    if buffered_stream:
        buffered_stream.write(post_query)
        buffered_stream.seek(0)

    post_query = to_native_str(post_query)
    post_query = unquote_plus(post_query)
    return post_query


#=================================================================
def append_post_query(url, post_query):
    if not post_query:
        return url

    if '?' not in url:
        url += '?'
    else:
        url += '&'

    url += post_query
    return url


#=================================================================
def extract_client_cookie(env, cookie_name):
    cookie_header = env.get('HTTP_COOKIE')
    if not cookie_header:
        return None

    # attempt to extract cookie_name only
    inx = cookie_header.find(cookie_name)
    if inx < 0:
        return None

    end_inx = cookie_header.find(';', inx)
    if end_inx > 0:
        value = cookie_header[inx:end_inx]
    else:
        value = cookie_header[inx:]

    value = value.split('=')
    if len(value) < 2:
        return None

    value = value[1].strip()
    return value


#=================================================================
def read_last_line(fh, offset=256):
    """ Read last line from a seekable file. Start reading
    from buff before end of file, and double backwards seek
    until line break is found. If reached beginning of file
    (no lines), just return whole file
    """
    fh.seek(0, 2)
    size = fh.tell()

    while offset < size:
        fh.seek(-offset, 2)
        lines = fh.readlines()
        if len(lines) > 1:
            return lines[-1]
        offset *= 2

    fh.seek(0, 0)
    return fh.readlines()[-1]


#=================================================================
class BlockLoader(object):
    """
    a loader which can stream blocks of content
    given a uri, offset and optional length.
    Currently supports: http/https and file/local file system
    """

    def __init__(self, *args, **kwargs):
        self.cached = {}
        self.args = args
        self.kwargs = kwargs

    def load(self, url, offset=0, length=-1):
        loader = self._get_loader_for(url)
        return loader.load(url, offset, length)

    def _get_loader_for(self, url):
        """
        Determine loading method based on uri
        """
        parts = url.split('://', 1)
        if len(parts) < 2:
            type_ = 'file'
        else:
            type_ = parts[0]

        loader = self.cached.get(type_)
        if loader:
            return loader

        loader_cls = LOADERS.get(type_)
        if not loader_cls:
            raise IOError('No Loader for type: ' + type_)

        loader = loader_cls(*self.args, **self.kwargs)
        self.cached[type_] = loader
        return loader


    @staticmethod
    def _make_range_header(offset, length):
        if length > 0:
            range_header = 'bytes={0}-{1}'.format(offset, offset + length - 1)
        else:
            range_header = 'bytes={0}-'.format(offset)

        return range_header


#=================================================================
class LocalFileLoader(object):
    def __init__(self, *args, **kwargs):
        pass

    def load(self, url, offset=0, length=-1):
        """
        Load a file-like reader from the local file system
        """

        # if starting with . or /, can only be a file path..
        file_only = url.startswith(('/', '.'))

        # convert to filename
        if url.startswith('file://'):
            file_only = True
            url = url2pathname(url[len('file://'):])

        try:
            # first, try as file
            afile = open(url, 'rb')

        except IOError:
            if file_only:
                raise

            # then, try as package.path/file
            pkg_split = url.split('/', 1)
            if len(pkg_split) == 1:
                raise

            afile = pkg_resources.resource_stream(pkg_split[0],
                                                  pkg_split[1])

        if offset > 0:
            afile.seek(offset)

        if length >= 0:
            return LimitReader(afile, length)
        else:
            return afile


#=================================================================
class HttpLoader(object):
    def __init__(self, cookie_maker=None, *args, **kwargs):
        self.cookie_maker = cookie_maker
        self.session = None

    def load(self, url, offset, length):
        """
        Load a file-like reader over http using range requests
        and an optional cookie created via a cookie_maker
        """
        headers = {}
        if offset != 0 or length != -1:
            headers['Range'] = BlockLoader._make_range_header(offset, length)

        if self.cookie_maker:
            if isinstance(self.cookie_maker, six.string_types):
                headers['Cookie'] = self.cookie_maker
            else:
                headers['Cookie'] = self.cookie_maker.make()

        if not self.session:
            self.session = requests.Session()

        r = self.session.get(url, headers=headers, stream=True)
        return r.raw


#=================================================================
class S3Loader(object):
    def __init__(self, *args, **kwargs):
        self.s3conn = None

    def load(self, url, offset, length):
        if not s3_avail:  #pragma: no cover
           raise IOError('To load from s3 paths, ' +
                          'you must install boto: pip install boto')

        if not self.s3conn:
            try:
                self.s3conn = connect_s3()
            except Exception:  #pragma: no cover
                self.s3conn = connect_s3(anon=True)

        parts = urlsplit(url)

        bucket = self.s3conn.get_bucket(parts.netloc)

        headers = {'Range': BlockLoader._make_range_header(offset, length)}

        key = bucket.get_key(parts.path)

        result = key.get_contents_as_string(headers=headers)
        key.close()

        return BytesIO(result)


#=================================================================
# Signed Cookie-Maker
#=================================================================

class HMACCookieMaker(object):
    """
    Utility class to produce signed HMAC digest cookies
    to be used with each http request
    """
    def __init__(self, key, name, duration=10):
        self.key = key
        self.name = name
        # duration in seconds
        self.duration = duration

    def make(self, extra_id=''):
        expire = str(int(time.time() + self.duration))

        if extra_id:
            msg = extra_id + '-' + expire
        else:
            msg = expire

        hmacdigest = hmac.new(self.key.encode('utf-8'), msg.encode('utf-8'))
        hexdigest = hmacdigest.hexdigest()

        if extra_id:
            cookie = '{0}-{1}={2}-{3}'.format(self.name, extra_id,
                                              expire, hexdigest)
        else:
            cookie = '{0}={1}-{2}'.format(self.name, expire, hexdigest)

        return cookie


#=================================================================
# Limit Reader
#=================================================================
class LimitReader(object):
    """
    A reader which will not read more than specified limit
    """

    def __init__(self, stream, limit):
        self.stream = stream
        self.limit = limit

    def read(self, length=None):
        if length is not None:
            length = min(length, self.limit)
        else:
            length = self.limit

        if length == 0:
            return b''

        buff = self.stream.read(length)
        self.limit -= len(buff)
        return buff

    def readline(self, length=None):
        if length is not None:
            length = min(length, self.limit)
        else:
            length = self.limit

        if length == 0:
            return b''

        buff = self.stream.readline(length)
        self.limit -= len(buff)
        return buff

    def close(self):
        self.stream.close()

    @staticmethod
    def wrap_stream(stream, content_length):
        """
        If given content_length is an int > 0, wrap the stream
        in a LimitReader. Otherwise, return the stream unaltered
        """
        try:
            content_length = int(content_length)
            if content_length >= 0:
                # optimize: if already a LimitStream, set limit to
                # the smaller of the two limits
                if isinstance(stream, LimitReader):
                    stream.limit = min(stream.limit, content_length)
                else:
                    stream = LimitReader(stream, content_length)

        except (ValueError, TypeError):
            pass

        return stream


#=================================================================
LOADERS = {'http': HttpLoader,
           'https': HttpLoader,
           's3': S3Loader,
           'file': LocalFileLoader
          }

<|MERGE_RESOLUTION|>--- conflicted
+++ resolved
@@ -41,20 +41,14 @@
 def load_yaml_config(config_file):
     import yaml
     config = None
-<<<<<<< HEAD
-=======
     configdata = None
->>>>>>> b9013430
     try:
         configdata = BlockLoader().load(config_file)
         config = yaml.load(configdata)
     finally:
-<<<<<<< HEAD
         configdata.close()
-=======
         if configdata:
             configdata.close()
->>>>>>> b9013430
 
     return config
 
