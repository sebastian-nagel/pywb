--- conflicted
+++ resolved
@@ -3,10 +3,6 @@
 <!-- Start WB Insert -->
 <script>
   wbinfo = {}
-<<<<<<< HEAD
-  wbinfo.is_embed = false;
-=======
->>>>>>> b68ef060
   wbinfo.prefix = "{{ wbrequest.wb_prefix }}";
   wbinfo.capture_url = "{{ url }}";
   wbinfo.is_frame = true;
