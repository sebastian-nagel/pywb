--- conflicted
+++ resolved
@@ -129,11 +129,8 @@
 
     if ((window.self == window.top) && wbinfo) {
 
-<<<<<<< HEAD
-=======
         var hash = window.location.hash;
 
->>>>>>> 09861ada
         var loc = window.location.href.replace(window.location.hash, "");
 
         if (wbinfo.top_url && (loc != wbinfo.top_url) && wbinfo.mod != "bn_") {
